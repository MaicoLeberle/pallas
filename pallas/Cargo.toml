[package]
name = "pallas"
description = "Rust-native building blocks for the Cardano blockchain ecosystem."
<<<<<<< HEAD
version = "0.14.0-alpha.5"
=======
version = "0.13.3"
>>>>>>> 4f9fc1e4
edition = "2021"
repository = "https://github.com/txpipe/pallas"
homepage = "https://github.com/txpipe/pallas"
documentation = "https://docs.rs/pallas"
license = "Apache-2.0"
readme = "../README.md"
authors = [
    "Santiago Carmuega <santiago@carmuega.me>"
]

[dependencies]
pallas-multiplexer = { version = "0.14.0-alpha.0", path = "../pallas-multiplexer/" }
pallas-miniprotocols = { version = "0.14.0-alpha.0", path = "../pallas-miniprotocols/" }
pallas-primitives = { version = "0.14.0-alpha.0", path = "../pallas-primitives/" }
pallas-traverse = { version = "0.14.0-alpha.0", path = "../pallas-traverse/" }
pallas-addresses = { version = "0.14.0-alpha.0", path = "../pallas-addresses/" }
pallas-crypto = { version = "0.14.0-alpha.0", path = "../pallas-crypto/" }
pallas-codec = { version = "0.14.0-alpha.0", path = "../pallas-codec/" }<|MERGE_RESOLUTION|>--- conflicted
+++ resolved
@@ -1,20 +1,14 @@
 [package]
 name = "pallas"
 description = "Rust-native building blocks for the Cardano blockchain ecosystem."
-<<<<<<< HEAD
 version = "0.14.0-alpha.5"
-=======
-version = "0.13.3"
->>>>>>> 4f9fc1e4
 edition = "2021"
 repository = "https://github.com/txpipe/pallas"
 homepage = "https://github.com/txpipe/pallas"
 documentation = "https://docs.rs/pallas"
 license = "Apache-2.0"
 readme = "../README.md"
-authors = [
-    "Santiago Carmuega <santiago@carmuega.me>"
-]
+authors = ["Santiago Carmuega <santiago@carmuega.me>"]
 
 [dependencies]
 pallas-multiplexer = { version = "0.14.0-alpha.0", path = "../pallas-multiplexer/" }
