[package]
name = "pallas-primitives"
description = "Ledger primitives and cbor codec for the different Cardano eras"
version = "0.19.0-alpha.2"
edition = "2021"
repository = "https://github.com/txpipe/pallas"
homepage = "https://github.com/txpipe/pallas"
documentation = "https://docs.rs/pallas-byron"
license = "Apache-2.0"
readme = "README.md"
authors = [
    "Santiago Carmuega <santiago@carmuega.me>",
    "Lucas Rosa <x@rvcas.dev>",
]

[dependencies]
hex = "0.4.3"
log = "0.4.14"
<<<<<<< HEAD
pallas-crypto = { version = "0.5.0", path = "../pallas-crypto" }
base58 = "0.2.0"
serde = { version = "1.0.136", features = ["derive"] }
serde_json = "1.0.79"
=======
pallas-crypto = { version = "0.19.0-alpha.0", path = "../pallas-crypto" }
pallas-codec = { version = "0.19.0-alpha.0", path = "../pallas-codec" }
base58 = "0.2.0"
bech32 = "0.9.0"
serde = { version = "1.0.136", optional = true, features = ["derive"] }
serde_json = { version = "1.0.79", optional = true }

[features]
json = ["serde", "serde_json"]
default = ["json"]
>>>>>>> e117a272
<|MERGE_RESOLUTION|>--- conflicted
+++ resolved
@@ -16,12 +16,6 @@
 [dependencies]
 hex = "0.4.3"
 log = "0.4.14"
-<<<<<<< HEAD
-pallas-crypto = { version = "0.5.0", path = "../pallas-crypto" }
-base58 = "0.2.0"
-serde = { version = "1.0.136", features = ["derive"] }
-serde_json = "1.0.79"
-=======
 pallas-crypto = { version = "0.19.0-alpha.0", path = "../pallas-crypto" }
 pallas-codec = { version = "0.19.0-alpha.0", path = "../pallas-codec" }
 base58 = "0.2.0"
@@ -31,5 +25,4 @@
 
 [features]
 json = ["serde", "serde_json"]
-default = ["json"]
->>>>>>> e117a272
+default = ["json"]