[package]
name = "pallas-codec"
description = "Pallas common CBOR encoding interface and utilities"
<<<<<<< HEAD
version = "0.14.0-alpha.5"
=======
version = "0.13.3"
>>>>>>> 4f9fc1e4
edition = "2021"
repository = "https://github.com/txpipe/pallas"
homepage = "https://github.com/txpipe/pallas"
documentation = "https://docs.rs/pallas-codec"
license = "Apache-2.0"
readme = "README.md"
authors = [
    "Santiago Carmuega <santiago@carmuega.me>"
]

[dependencies]
hex = "0.4.3"
minicbor = { version = "0.18", features = ["std", "half", "derive"] }
serde = { version = "1.0.143", features = ["derive"] }
<|MERGE_RESOLUTION|>--- conflicted
+++ resolved
@@ -1,22 +1,16 @@
 [package]
 name = "pallas-codec"
 description = "Pallas common CBOR encoding interface and utilities"
-<<<<<<< HEAD
 version = "0.14.0-alpha.5"
-=======
-version = "0.13.3"
->>>>>>> 4f9fc1e4
 edition = "2021"
 repository = "https://github.com/txpipe/pallas"
 homepage = "https://github.com/txpipe/pallas"
 documentation = "https://docs.rs/pallas-codec"
 license = "Apache-2.0"
 readme = "README.md"
-authors = [
-    "Santiago Carmuega <santiago@carmuega.me>"
-]
+authors = ["Santiago Carmuega <santiago@carmuega.me>"]
 
 [dependencies]
 hex = "0.4.3"
 minicbor = { version = "0.18", features = ["std", "half", "derive"] }
-serde = { version = "1.0.143", features = ["derive"] }
+serde = { version = "1.0.143", features = ["derive"] }